{
  "tasks": {
    "clobber": {
      "name": "clobber",
      "description": "hard resets to HEAD of origin and cleans the local repo",
      "env": {
        "BRANCH": "$(git branch --show-current)"
      },
      "steps": [
        {
          "exec": "git checkout -b scratch",
          "name": "save current HEAD in \"scratch\" branch"
        },
        {
          "exec": "git checkout $BRANCH"
        },
        {
          "exec": "git fetch origin",
          "name": "fetch latest changes from origin"
        },
        {
          "exec": "git reset --hard origin/$BRANCH",
          "name": "hard reset to origin commit"
        },
        {
          "exec": "git clean -fdx",
          "name": "clean all untracked files"
        },
        {
          "say": "ready to rock! (unpushed commits are under the \"scratch\" branch)"
        }
      ],
      "condition": "git diff --exit-code > /dev/null"
    },
    "compile": {
      "name": "compile",
      "description": "Only compile",
      "steps": [
        {
          "exec": "jsii --silence-warnings=reserved-word --no-fix-peer-dependencies"
        }
      ]
    },
    "test": {
      "name": "test",
      "description": "Run tests",
      "steps": [
        {
          "exec": "jest --passWithNoTests --all --updateSnapshot"
        },
        {
          "spawn": "eslint"
        }
      ]
    },
    "build": {
      "name": "build",
      "description": "Full release build (test+compile)",
      "steps": [
        {
          "exec": "/bin/bash ./projen.bash"
        },
        {
          "spawn": "compile"
        },
        {
          "spawn": "test"
        },
        {
          "spawn": "package"
        },
        {
          "spawn": "docgen"
        },
        {
          "spawn": "readme-macros"
        }
      ]
    },
    "test:watch": {
      "name": "test:watch",
      "description": "Run jest in watch mode",
      "steps": [
        {
          "exec": "jest --watch"
        }
      ]
    },
    "test:update": {
      "name": "test:update",
      "description": "Update jest snapshots",
      "steps": [
        {
          "exec": "jest --updateSnapshot"
        }
      ]
    },
    "bump": {
      "name": "bump",
      "description": "Bumps version based on latest git tag and generates a changelog entry",
      "env": {
        "OUTFILE": "package.json",
        "CHANGELOG": "dist/changelog.md",
        "BUMPFILE": "dist/version.txt",
        "RELEASETAG": "dist/releasetag.txt"
      },
      "steps": [
        {
          "builtin": "release/bump-version"
        }
      ],
      "condition": "! git log --oneline -1 | grep -q \"chore(release):\""
    },
    "unbump": {
      "name": "unbump",
      "description": "Restores version to 0.0.0",
      "env": {
        "OUTFILE": "package.json",
        "CHANGELOG": "dist/changelog.md",
        "BUMPFILE": "dist/version.txt",
        "RELEASETAG": "dist/releasetag.txt"
      },
      "steps": [
        {
          "builtin": "release/reset-version"
        }
      ]
    },
    "publish:github": {
      "name": "publish:github",
      "description": "Publish this package to GitHub Releases",
      "requiredEnv": [
        "GITHUB_TOKEN",
        "GITHUB_REPOSITORY",
        "GITHUB_REF"
      ],
      "steps": [
        {
          "exec": "errout=$(mktemp); gh release create $(cat dist/releasetag.txt) -R $GITHUB_REPOSITORY -F dist/changelog.md -t $(cat dist/releasetag.txt) --target $GITHUB_REF 2> $errout && true; exitcode=$?; if [ $exitcode -ne 0 ] && ! grep -q \"Release.tag_name already exists\" $errout; then cat $errout; exit $exitcode; fi"
        }
      ]
    },
    "default": {
      "name": "default",
      "steps": [
        {
          "exec": "node .projenrc.js"
        }
      ]
    },
    "watch": {
      "name": "watch",
      "description": "Watch & compile in the background",
      "steps": [
        {
          "exec": "jsii -w --silence-warnings=reserved-word --no-fix-peer-dependencies"
        }
      ]
    },
    "package": {
      "name": "package",
      "description": "Create an npm tarball",
      "steps": [
        {
          "exec": "jsii-pacmak"
        }
      ]
    },
    "eslint": {
      "name": "eslint",
      "description": "Runs eslint against the codebase",
      "steps": [
        {
          "exec": "eslint --ext .ts,.tsx --fix --no-error-on-unmatched-pattern src test build-tools .projenrc.js"
        }
      ]
    },
    "compat": {
      "name": "compat",
      "description": "Perform API compatibility check against latest version",
      "steps": [
        {
          "exec": "jsii-diff npm:$(node -p \"require('./package.json').name\") -k --ignore-file .compatignore || (echo \"\nUNEXPECTED BREAKING CHANGES: add keys such as 'removed:constructs.Node.of' to .compatignore to skip.\n\" && exit 1)"
        }
      ]
    },
    "publish:npm": {
      "name": "publish:npm",
      "description": "Publish this package to npm",
      "env": {
        "NPM_DIST_TAG": "latest",
        "NPM_REGISTRY": "registry.npmjs.org"
      },
      "requiredEnv": [
        "NPM_TOKEN"
      ],
      "steps": [
        {
          "exec": "npx -p jsii-release@latest jsii-release-npm"
        }
      ]
    },
    "publish:maven": {
      "name": "publish:maven",
      "description": "Publish this package to Maven Central",
      "env": {
        "MAVEN_ENDPOINT": "https://s01.oss.sonatype.org"
      },
      "requiredEnv": [
        "MAVEN_GPG_PRIVATE_KEY",
        "MAVEN_GPG_PRIVATE_KEY_PASSPHRASE",
        "MAVEN_PASSWORD",
        "MAVEN_USERNAME",
        "MAVEN_STAGING_PROFILE_ID"
      ],
      "steps": [
        {
          "exec": "npx -p jsii-release@latest jsii-release-maven"
        }
      ]
    },
    "publish:pypi": {
      "name": "publish:pypi",
      "description": "Publish this package to PyPI",
      "requiredEnv": [
        "TWINE_USERNAME",
        "TWINE_PASSWORD"
      ],
      "steps": [
        {
          "exec": "npx -p jsii-release@latest jsii-release-pypi"
        }
      ]
    },
    "docgen": {
      "name": "docgen",
      "description": "Generate API.md from .jsii manifest",
      "steps": [
        {
          "exec": "jsii-docgen"
        }
      ]
    },
    "readme-macros": {
      "name": "readme-macros",
      "steps": [
        {
          "exec": "mv README.md README.md.bak"
        },
        {
          "exec": "cat README.md.bak | markmac > README.md"
        },
        {
          "exec": "rm README.md.bak"
        }
      ]
    },
    "devenv:setup": {
      "name": "devenv:setup",
      "steps": [
        {
          "exec": "yarn install"
        },
        {
          "spawn": "build"
        }
      ]
    },
    "contributors:update": {
      "name": "contributors:update",
      "steps": [
        {
          "exec": "all-contributors check | grep \"Missing contributors\" -A 1 | tail -n1 | sed -e \"s/,//g\" | xargs -n1 | grep -v \"[bot]\" | xargs -n1 -I{} all-contributors add {} code"
        }
      ]
    },
    "release": {
      "name": "release",
      "description": "Prepare a release from \"main\" branch",
      "env": {
        "RELEASE": "true"
      },
      "steps": [
        {
          "exec": "rm -fr dist"
        },
        {
          "spawn": "bump"
        },
        {
          "spawn": "build"
        },
        {
          "spawn": "unbump"
        },
        {
          "exec": "git diff --ignore-space-at-eol --exit-code"
        }
      ]
    },
    "upgrade": {
      "name": "upgrade",
      "description": "upgrade dependencies",
      "env": {
        "CI": "0"
      },
      "steps": [
        {
          "exec": "npm-check-updates --dep dev --upgrade --target=minor --reject='projen'"
        },
        {
          "exec": "npm-check-updates --dep optional --upgrade --target=minor --reject='projen'"
        },
        {
          "exec": "npm-check-updates --dep peer --upgrade --target=minor --reject='projen'"
        },
        {
          "exec": "npm-check-updates --dep prod --upgrade --target=minor --reject='projen'"
        },
        {
          "exec": "npm-check-updates --dep bundle --upgrade --target=minor --reject='projen'"
        },
        {
          "exec": "yarn install --check-files"
        },
        {
<<<<<<< HEAD
          "exec": "yarn upgrade @types/fs-extra @types/glob @types/ini @types/jest @types/node @types/semver @types/yargs @typescript-eslint/eslint-plugin @typescript-eslint/parser all-contributors-cli eslint eslint-import-resolver-node eslint-import-resolver-typescript eslint-plugin-import jest jsii jsii-diff jsii-docgen jsii-pacmak json-schema markmac npm-check-updates standard-version typescript @iarna/toml chalk decamelize fs-extra glob ini semver shx xmlbuilder2 yaml yargs"
=======
          "exec": "yarn upgrade @types/fs-extra @types/glob @types/ini @types/jest @types/node @types/semver @types/yargs @typescript-eslint/eslint-plugin @typescript-eslint/parser all-contributors-cli eslint eslint-import-resolver-node eslint-import-resolver-typescript eslint-plugin-import jest jest-junit jsii jsii-diff jsii-docgen jsii-pacmak json-schema markmac npm-check-updates standard-version ts-jest typescript @iarna/toml chalk decamelize fs-extra glob ini semver shx xmlbuilder2 yaml yargs"
>>>>>>> bb774e86
        },
        {
          "exec": "/bin/bash ./projen.bash"
        }
      ]
    }
  },
  "env": {
    "PATH": "$(npx -c \"node -e \\\"console.log(process.env.PATH)\\\"\")"
  },
  "//": "~~ Generated by projen. To modify, edit .projenrc.js and run \"npx projen\"."
}<|MERGE_RESOLUTION|>--- conflicted
+++ resolved
@@ -324,11 +324,7 @@
           "exec": "yarn install --check-files"
         },
         {
-<<<<<<< HEAD
-          "exec": "yarn upgrade @types/fs-extra @types/glob @types/ini @types/jest @types/node @types/semver @types/yargs @typescript-eslint/eslint-plugin @typescript-eslint/parser all-contributors-cli eslint eslint-import-resolver-node eslint-import-resolver-typescript eslint-plugin-import jest jsii jsii-diff jsii-docgen jsii-pacmak json-schema markmac npm-check-updates standard-version typescript @iarna/toml chalk decamelize fs-extra glob ini semver shx xmlbuilder2 yaml yargs"
-=======
           "exec": "yarn upgrade @types/fs-extra @types/glob @types/ini @types/jest @types/node @types/semver @types/yargs @typescript-eslint/eslint-plugin @typescript-eslint/parser all-contributors-cli eslint eslint-import-resolver-node eslint-import-resolver-typescript eslint-plugin-import jest jest-junit jsii jsii-diff jsii-docgen jsii-pacmak json-schema markmac npm-check-updates standard-version ts-jest typescript @iarna/toml chalk decamelize fs-extra glob ini semver shx xmlbuilder2 yaml yargs"
->>>>>>> bb774e86
         },
         {
           "exec": "/bin/bash ./projen.bash"
