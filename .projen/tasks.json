{
  "tasks": {
    "clobber": {
      "name": "clobber",
      "description": "hard resets to HEAD of origin and cleans the local repo",
      "env": {
        "BRANCH": "$(git branch --show-current)"
      },
      "steps": [
        {
          "exec": "git checkout -b scratch",
          "name": "save current HEAD in \"scratch\" branch"
        },
        {
          "exec": "git checkout $BRANCH"
        },
        {
          "exec": "git fetch origin",
          "name": "fetch latest changes from origin"
        },
        {
          "exec": "git reset --hard origin/$BRANCH",
          "name": "hard reset to origin commit"
        },
        {
          "exec": "git clean -fdx",
          "name": "clean all untracked files"
        },
        {
          "say": "ready to rock! (unpushed commits are under the \"scratch\" branch)"
        }
      ],
      "condition": "git diff --exit-code > /dev/null"
    },
    "compile": {
      "name": "compile",
      "description": "Only compile",
      "steps": [
        {
          "exec": "jsii --silence-warnings=reserved-word --no-fix-peer-dependencies"
        }
      ]
    },
    "test": {
      "name": "test",
      "description": "Run tests",
      "steps": [
        {
          "exec": "jest --passWithNoTests --all --updateSnapshot"
        },
        {
          "spawn": "eslint"
        }
      ]
    },
    "build": {
      "name": "build",
      "description": "Full release build (test+compile)",
      "steps": [
        {
          "exec": "/bin/bash ./projen.bash"
        },
        {
          "spawn": "compile"
        },
        {
          "spawn": "test"
        },
        {
          "spawn": "package"
        },
        {
          "spawn": "docgen"
        },
        {
          "spawn": "readme-macros"
        }
      ]
    },
    "test:watch": {
      "name": "test:watch",
      "description": "Run jest in watch mode",
      "steps": [
        {
          "exec": "jest --watch"
        }
      ]
    },
    "test:update": {
      "name": "test:update",
      "description": "Update jest snapshots",
      "steps": [
        {
          "exec": "jest --updateSnapshot"
        }
      ]
    },
    "bump": {
      "name": "bump",
      "description": "Bumps version based on latest git tag and generates a changelog entry",
      "env": {
        "OUTFILE": "package.json",
        "CHANGELOG": "dist/changelog.md",
        "BUMPFILE": "dist/version.txt",
        "RELEASETAG": "dist/releasetag.txt"
      },
      "steps": [
        {
          "builtin": "release/bump-version"
        }
      ],
      "condition": "! git log --oneline -1 | grep -q \"chore(release):\""
    },
    "unbump": {
      "name": "unbump",
      "description": "Restores version to 0.0.0",
      "env": {
        "OUTFILE": "package.json",
        "CHANGELOG": "dist/changelog.md",
        "BUMPFILE": "dist/version.txt",
        "RELEASETAG": "dist/releasetag.txt"
      },
      "steps": [
        {
          "builtin": "release/reset-version"
        }
      ]
    },
    "publish:github": {
      "name": "publish:github",
      "description": "Publish this package to GitHub Releases",
      "requiredEnv": [
        "GITHUB_TOKEN",
        "GITHUB_REPOSITORY",
        "GITHUB_REF"
      ],
      "steps": [
        {
<<<<<<< HEAD
          "exec": "errout=$(mktemp); gh release create v$(cat dist/version.txt) -R $GITHUB_REPOSITORY -F dist/changelog.md -t v$(cat dist/version.txt) 2> $errout && true; exitcode=$?; if [ $exitcode -ne 0 ] && ! grep -q \"Release.tag_name already exists\" $errout; then cat $errout; exit $exitcode; fi"
        }
      ]
    },
    "upgrade": {
      "name": "upgrade",
      "description": "upgrade dependencies",
      "env": {
        "CI": "0"
      },
      "steps": [
        {
          "exec": "npm-check-updates --upgrade --target=minor --reject='projen'"
        },
        {
          "exec": "yarn install --check-files"
        },
        {
          "exec": "yarn upgrade @types/fs-extra @types/glob @types/ini @types/jest @types/node @types/semver @types/yargs @typescript-eslint/eslint-plugin @typescript-eslint/parser all-contributors-cli eslint eslint-import-resolver-node eslint-import-resolver-typescript eslint-plugin-import jest jest-junit jsii jsii-diff jsii-docgen jsii-pacmak json-schema markmac npm-check-updates standard-version typescript @iarna/toml case chalk fs-extra glob ini semver shx xmlbuilder2 yaml yargs"
        },
        {
          "exec": "/bin/bash ./projen.bash"
=======
          "exec": "errout=$(mktemp); gh release create $(cat dist/releasetag.txt) -R $GITHUB_REPOSITORY -F dist/changelog.md -t $(cat dist/releasetag.txt) --target $GITHUB_REF 2> $errout && true; exitcode=$?; if [ $exitcode -ne 0 ] && ! grep -q \"Release.tag_name already exists\" $errout; then cat $errout; exit $exitcode; fi"
>>>>>>> 160df80a
        }
      ]
    },
    "default": {
      "name": "default",
      "steps": [
        {
          "exec": "node .projenrc.js"
        }
      ]
    },
    "watch": {
      "name": "watch",
      "description": "Watch & compile in the background",
      "steps": [
        {
          "exec": "jsii -w --silence-warnings=reserved-word --no-fix-peer-dependencies"
        }
      ]
    },
    "package": {
      "name": "package",
      "description": "Create an npm tarball",
      "steps": [
        {
          "exec": "jsii-pacmak"
        }
      ]
    },
    "eslint": {
      "name": "eslint",
      "description": "Runs eslint against the codebase",
      "steps": [
        {
          "exec": "eslint --ext .ts,.tsx --fix --no-error-on-unmatched-pattern src test build-tools .projenrc.js"
        }
      ]
    },
    "compat": {
      "name": "compat",
      "description": "Perform API compatibility check against latest version",
      "steps": [
        {
          "exec": "jsii-diff npm:$(node -p \"require('./package.json').name\") -k --ignore-file .compatignore || (echo \"\nUNEXPECTED BREAKING CHANGES: add keys such as 'removed:constructs.Node.of' to .compatignore to skip.\n\" && exit 1)"
        }
      ]
    },
    "publish:npm": {
      "name": "publish:npm",
      "description": "Publish this package to npm",
      "env": {
        "NPM_DIST_TAG": "latest",
        "NPM_REGISTRY": "registry.npmjs.org"
      },
      "requiredEnv": [
        "NPM_TOKEN"
      ],
      "steps": [
        {
          "exec": "npx -p jsii-release@latest jsii-release-npm"
        }
      ]
    },
    "publish:maven": {
      "name": "publish:maven",
      "description": "Publish this package to Maven Central",
      "env": {
        "MAVEN_ENDPOINT": "https://s01.oss.sonatype.org"
      },
      "requiredEnv": [
        "MAVEN_GPG_PRIVATE_KEY",
        "MAVEN_GPG_PRIVATE_KEY_PASSPHRASE",
        "MAVEN_PASSWORD",
        "MAVEN_USERNAME",
        "MAVEN_STAGING_PROFILE_ID"
      ],
      "steps": [
        {
          "exec": "npx -p jsii-release@latest jsii-release-maven"
        }
      ]
    },
    "publish:pypi": {
      "name": "publish:pypi",
      "description": "Publish this package to PyPI",
      "requiredEnv": [
        "TWINE_USERNAME",
        "TWINE_PASSWORD"
      ],
      "steps": [
        {
          "exec": "npx -p jsii-release@latest jsii-release-pypi"
        }
      ]
    },
    "docgen": {
      "name": "docgen",
      "description": "Generate API.md from .jsii manifest",
      "steps": [
        {
          "exec": "jsii-docgen"
        }
      ]
    },
    "readme-macros": {
      "name": "readme-macros",
      "steps": [
        {
          "exec": "mv README.md README.md.bak"
        },
        {
          "exec": "cat README.md.bak | markmac > README.md"
        },
        {
          "exec": "rm README.md.bak"
        }
      ]
    },
    "devenv:setup": {
      "name": "devenv:setup",
      "steps": [
        {
          "exec": "yarn install"
        },
        {
          "spawn": "build"
        }
      ]
    },
    "contributors:update": {
      "name": "contributors:update",
      "steps": [
        {
          "exec": "all-contributors check | grep \"Missing contributors\" -A 1 | tail -n1 | sed -e \"s/,//g\" | xargs -n1 | grep -v \"[bot]\" | xargs -n1 -I{} all-contributors add {} code"
        }
      ]
    },
    "release": {
      "name": "release",
      "description": "Prepare a release from \"main\" branch",
      "env": {
        "RELEASE": "true"
      },
      "steps": [
        {
          "exec": "rm -fr dist"
        },
        {
          "spawn": "bump"
        },
        {
          "spawn": "build"
        },
        {
          "spawn": "unbump"
        },
        {
          "exec": "git diff --ignore-space-at-eol --exit-code"
        }
      ]
    },
    "upgrade": {
      "name": "upgrade",
      "description": "upgrade dependencies",
      "env": {
        "CI": "0"
      },
      "steps": [
        {
          "exec": "npm-check-updates --dep dev --upgrade --target=minor --reject='projen'"
        },
        {
          "exec": "npm-check-updates --dep optional --upgrade --target=minor --reject='projen'"
        },
        {
          "exec": "npm-check-updates --dep peer --upgrade --target=minor --reject='projen'"
        },
        {
          "exec": "npm-check-updates --dep prod --upgrade --target=minor --reject='projen'"
        },
        {
          "exec": "npm-check-updates --dep bundle --upgrade --target=minor --reject='projen'"
        },
        {
          "exec": "yarn install --check-files"
        },
        {
          "exec": "yarn upgrade @types/fs-extra @types/glob @types/ini @types/jest @types/node @types/semver @types/yargs @typescript-eslint/eslint-plugin @typescript-eslint/parser all-contributors-cli eslint eslint-import-resolver-node eslint-import-resolver-typescript eslint-plugin-import jest jest-junit jsii jsii-diff jsii-docgen jsii-pacmak json-schema markmac npm-check-updates standard-version ts-jest typescript @iarna/toml chalk decamelize fs-extra glob ini semver shx xmlbuilder2 yaml yargs"
        },
        {
          "exec": "/bin/bash ./projen.bash"
        }
      ]
    }
  },
  "env": {
    "PATH": "$(npx -c \"node -e \\\"console.log(process.env.PATH)\\\"\")"
  },
  "//": "~~ Generated by projen. To modify, edit .projenrc.js and run \"npx projen\"."
}<|MERGE_RESOLUTION|>--- conflicted
+++ resolved
@@ -136,32 +136,7 @@
       ],
       "steps": [
         {
-<<<<<<< HEAD
-          "exec": "errout=$(mktemp); gh release create v$(cat dist/version.txt) -R $GITHUB_REPOSITORY -F dist/changelog.md -t v$(cat dist/version.txt) 2> $errout && true; exitcode=$?; if [ $exitcode -ne 0 ] && ! grep -q \"Release.tag_name already exists\" $errout; then cat $errout; exit $exitcode; fi"
-        }
-      ]
-    },
-    "upgrade": {
-      "name": "upgrade",
-      "description": "upgrade dependencies",
-      "env": {
-        "CI": "0"
-      },
-      "steps": [
-        {
-          "exec": "npm-check-updates --upgrade --target=minor --reject='projen'"
-        },
-        {
-          "exec": "yarn install --check-files"
-        },
-        {
-          "exec": "yarn upgrade @types/fs-extra @types/glob @types/ini @types/jest @types/node @types/semver @types/yargs @typescript-eslint/eslint-plugin @typescript-eslint/parser all-contributors-cli eslint eslint-import-resolver-node eslint-import-resolver-typescript eslint-plugin-import jest jest-junit jsii jsii-diff jsii-docgen jsii-pacmak json-schema markmac npm-check-updates standard-version typescript @iarna/toml case chalk fs-extra glob ini semver shx xmlbuilder2 yaml yargs"
-        },
-        {
-          "exec": "/bin/bash ./projen.bash"
-=======
           "exec": "errout=$(mktemp); gh release create $(cat dist/releasetag.txt) -R $GITHUB_REPOSITORY -F dist/changelog.md -t $(cat dist/releasetag.txt) --target $GITHUB_REF 2> $errout && true; exitcode=$?; if [ $exitcode -ne 0 ] && ! grep -q \"Release.tag_name already exists\" $errout; then cat $errout; exit $exitcode; fi"
->>>>>>> 160df80a
         }
       ]
     },
@@ -349,7 +324,7 @@
           "exec": "yarn install --check-files"
         },
         {
-          "exec": "yarn upgrade @types/fs-extra @types/glob @types/ini @types/jest @types/node @types/semver @types/yargs @typescript-eslint/eslint-plugin @typescript-eslint/parser all-contributors-cli eslint eslint-import-resolver-node eslint-import-resolver-typescript eslint-plugin-import jest jest-junit jsii jsii-diff jsii-docgen jsii-pacmak json-schema markmac npm-check-updates standard-version ts-jest typescript @iarna/toml chalk decamelize fs-extra glob ini semver shx xmlbuilder2 yaml yargs"
+          "exec": "yarn upgrade @types/fs-extra @types/glob @types/ini @types/jest @types/node @types/semver @types/yargs @typescript-eslint/eslint-plugin @typescript-eslint/parser all-contributors-cli eslint eslint-import-resolver-node eslint-import-resolver-typescript eslint-plugin-import jest jest-junit jsii jsii-diff jsii-docgen jsii-pacmak json-schema markmac npm-check-updates standard-version ts-jest typescript @iarna/toml case chalk fs-extra glob ini semver shx xmlbuilder2 yaml yargs"
         },
         {
           "exec": "/bin/bash ./projen.bash"
