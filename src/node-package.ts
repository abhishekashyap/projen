import { join } from 'path';
import { parse as urlparse } from 'url';
import { accessSync, constants, existsSync, readdirSync, readJsonSync } from 'fs-extra';
import * as semver from 'semver';
import { resolve as resolveJson } from './_resolve';
import { Component } from './component';
import { DependencyType } from './deps';
import { JsonFile } from './json';
import { Project } from './project';
<<<<<<< HEAD
import { sanitizeTaskName, Task, TasksEngine } from './tasks';
import { exec, sorted, isTruthy, writeFile } from './util';
=======
import { Task } from './tasks';
import { exec, isTruthy, sorted, writeFile } from './util';
>>>>>>> 0c8782a0

const UNLICENSED = 'UNLICENSED';
const DEFAULT_NPM_REGISTRY_URL = 'https://registry.npmjs.org/';
const DEFAULT_NPM_TAG = 'latest';
const GITHUB_PACKAGES_REGISTRY = 'npm.pkg.github.com';
const DEFAULT_NPM_TOKEN_SECRET = 'NPM_TOKEN';
const DEFAULT_GITHUB_TOKEN_SECRET = 'GITHUB_TOKEN';

export interface NodePackageOptions {
  /**
   * The "name" in package.json
   * @default - defaults to project name
   * @featured
   */
  readonly packageName?: string;
  /**
   * The description is just a string that helps people understand the purpose of the package.
   * It can be used when searching for packages in a package manager as well.
   * See https://classic.yarnpkg.com/en/docs/package-json/#toc-description
   * @featured
   */
  readonly description?: string;

  /**
   * Runtime dependencies of this module.
   *
   * The recommendation is to only specify the module name here (e.g.
   * `express`). This will behave similar to `yarn add` or `npm install` in the
   * sense that it will add the module as a dependency to your `package.json`
   * file with the latest version (`^`). You can specify semver requirements in
   * the same syntax passed to `npm i` or `yarn add` (e.g. `express@^2`) and
   * this will be what you `package.json` will eventually include.
   *
   * @example [ 'express', 'lodash', 'foo@^2' ]
   * @default []
   * @featured
   */
  readonly deps?: string[];

  /**
   * Build dependencies for this module. These dependencies will only be
   * available in your build environment but will not be fetched when this
   * module is consumed.
   *
   * The recommendation is to only specify the module name here (e.g.
   * `express`). This will behave similar to `yarn add` or `npm install` in the
   * sense that it will add the module as a dependency to your `package.json`
   * file with the latest version (`^`). You can specify semver requirements in
   * the same syntax passed to `npm i` or `yarn add` (e.g. `express@^2`) and
   * this will be what you `package.json` will eventually include.
   *
   * @example [ 'typescript', '@types/express' ]
   * @default []
   * @featured
   */
  readonly devDeps?: string[];

  /**
   * Peer dependencies for this module. Dependencies listed here are required to
   * be installed (and satisfied) by the _consumer_ of this library. Using peer
   * dependencies allows you to ensure that only a single module of a certain
   * library exists in the `node_modules` tree of your consumers.
   *
   * Note that prior to npm@7, peer dependencies are _not_ automatically
   * installed, which means that adding peer dependencies to a library will be a
   * breaking change for your customers.
   *
   * Unless `peerDependencyOptions.pinnedDevDependency` is disabled (it is
   * enabled by default), projen will automatically add a dev dependency with a
   * pinned version for each peer dependency. This will ensure that you build &
   * test your module against the lowest peer version required.
   *
   * @default []
   */
  readonly peerDeps?: string[];

  /**
   * List of dependencies to bundle into this module. These modules will be
   * added both to the `dependencies` section and `peerDependencies` section of
   * your `package.json`.
   *
   * The recommendation is to only specify the module name here (e.g.
   * `express`). This will behave similar to `yarn add` or `npm install` in the
   * sense that it will add the module as a dependency to your `package.json`
   * file with the latest version (`^`). You can specify semver requirements in
   * the same syntax passed to `npm i` or `yarn add` (e.g. `express@^2`) and
   * this will be what you `package.json` will eventually include.
   */
  readonly bundledDeps?: string[];

  /**
   * Options for `peerDeps`.
   */
  readonly peerDependencyOptions?: PeerDependencyOptions;

  /**
   * Allow the project to include `peerDependencies` and `bundledDependencies`.
   * This is normally only allowed for libraries. For apps, there's no meaning
   * for specifying these.
   *
   * @default true
   */
  readonly allowLibraryDependencies?: boolean;

  /**
   * Keywords to include in `package.json`.
   */
  readonly keywords?: string[];

  /**
   * Module entrypoint (`main` in `package.json`)
   *
   * Set to an empty string to not include `main` in your package.json
   *
   * @default "lib/index.js"
   */
  readonly entrypoint?: string;


  /**
   * Binary programs vended with your module.
   *
   * You can use this option to add/customize how binaries are represented in
   * your `package.json`, but unless `autoDetectBin` is `false`, every
   * executable file under `bin` will automatically be added to this section.
   */
  readonly bin?: Record<string, string>;

  /**
   * Automatically add all executables under the `bin` directory to your
   * `package.json` file under the `bin` section.
   *
   * @default true
   */
  readonly autoDetectBin?: boolean;

  /**
   * npm scripts to include. If a script has the same name as a standard script,
   * the standard script will be overwritten.
   *
   * @default {}
   */
  readonly scripts?: { [name: string]: string };

  /**
   * The shell command to use in order to run the projen CLI.
   *
   * Can be used to customize in special environments.
   *
   * Defaults to "npx projen" if the projen built-in task engine is used, and
   * "make" if the projen task engine is used.
   *
   * @default - depends on the task engine used
   */
  readonly projenCommand?: string;

  /**
   * The Node Package Manager used to execute scripts
   *
   * @default NodePackageManager.YARN
   */
  readonly packageManager?: NodePackageManager;

  /**
   * The repository is the location where the actual code for your package lives.
   * See https://classic.yarnpkg.com/en/docs/package-json/#toc-repository
   */
  readonly repository?: string;

  /**
   * If the package.json for your package is not in the root directory (for example if it is part of a monorepo),
   * you can specify the directory in which it lives.
   */
  readonly repositoryDirectory?: string;

  /**
   * Author's name
   */
  readonly authorName?: string;

  /**
   * Author's e-mail
   */
  readonly authorEmail?: string;

  /**
   * Author's URL / Website
   */
  readonly authorUrl?: string;

  /**
   * Author's Organization
   */
  readonly authorOrganization?: boolean;

  /**
   * Package's Homepage / Website
   */
  readonly homepage?: string;

  /**
   * Package's Stability
   */
  readonly stability?: string;

  /**
   * Minimum Node.js version to require via package.json `engines` (inclusive).
   *
   * @default - no "engines" specified
   */
  readonly minNodeVersion?: string;

  /**
   * Minimum node.js version to require via `engines` (inclusive).
   *
   * @default - no max
   */
  readonly maxNodeVersion?: string;

  /**
   * License's SPDX identifier.
   * See https://github.com/projen/projen/tree/main/license-text for a list of supported licenses.
   * Use the `licensed` option if you want to no license to be specified.
   *
   * @default "Apache-2.0"
   */
  readonly license?: string;

  /**
   * Indicates if a license should be added.
   *
   * @default true
   */
  readonly licensed?: boolean;

  /**
   * Tags can be used to provide an alias instead of version numbers.
   *
   * For example, a project might choose to have multiple streams of development
   * and use a different tag for each stream, e.g., stable, beta, dev, canary.
   *
   * By default, the `latest` tag is used by npm to identify the current version
   * of a package, and `npm install <pkg>` (without any `@<version>` or `@<tag>`
   * specifier) installs the latest tag. Typically, projects only use the
   * `latest` tag for stable release versions, and use other tags for unstable
   * versions such as prereleases.
   *
   * The `next` tag is used by some projects to identify the upcoming version.
   *
   * @default "latest"
   */
  readonly npmDistTag?: string;

  /**
   * The base URL of the npm package registry.
   *
   * Must be a URL (e.g. start with "https://" or "http://")
   *
   * @default "https://registry.npmjs.org"
   */
  readonly npmRegistryUrl?: string;

  /**
   * The host name of the npm registry to publish to. Cannot be set together with `npmRegistryUrl`.
   *
   * @deprecated use `npmRegistryUrl` instead
   */
  readonly npmRegistry?: string;

  /**
   * Access level of the npm package.
   *
   * @default - for scoped packages (e.g. `foo@bar`), the default is
   * `NpmAccess.RESTRICTED`, for non-scoped packages, the default is
   * `NpmAccess.PUBLIC`.
   */
  readonly npmAccess?: NpmAccess;

  /**
   * GitHub secret which contains the NPM token to use when publishing packages.
   *
   * @default "NPM_TOKEN"
   */
  readonly npmTokenSecret?: string;
}

/**
 * Represents the npm `package.json` file.
 */
export class NodePackage extends Component {

  /**
   * The name of the npm package.
   */
  public readonly packageName: string;

  /**
   * The module's entrypoint (e.g. `lib/index.js`).
   */
  public readonly entrypoint: string;

  /**
   * The command to use in order to run the projen CLI.
   */
  public readonly projenCommand: string;

  /**
   * Allow project to take library dependencies.
   */
  public readonly allowLibraryDependencies: boolean;

  /**
   * The package manager to use.
   */
  public readonly packageManager: NodePackageManager;

  /**
   * @deprecated use `addField(x, y)`
   */
  public readonly manifest: any;

  /**
   * Minimum node.js version required by this package.
   * @default - no minimum
   */
  public readonly minNodeVersion?: string;

  /**
   * Maximum node version required by this pacakge.
   * @default - no maximum.
   */
  public readonly maxNodeVersion?: string;

  /**
   * The SPDX license of this module. `undefined` if this package is not licensed.
   */
  public readonly license?: string;

  /**
   * npm distribution tag
   */
  public readonly npmDistTag: string;

  /**
   * npm registry (e.g. `https://registry.npmjs.org`). Use `npmRegistryHost` to get just the host name.
   */
  public readonly npmRegistryUrl: string;

  /**
   * The npm registry host (e.g. `registry.npmjs.org`).
   */
  public readonly npmRegistry: string;

  /**
   * GitHub secret which contains the NPM token to use when publishing packages.
   */
  public readonly npmTokenSecret: string;

  /**
   * npm package access level.
   */
  public readonly npmAccess: NpmAccess;

  /**
   * The name of the lock file.
   */
  public readonly lockFile: string;

  private readonly keywords: Set<string> = new Set();
  private readonly bin: Record<string, string> = {};
  private readonly engines: Record<string, string> = {};
  private readonly peerDependencyOptions: PeerDependencyOptions;
  private readonly file: JsonFile;
  private _renderedDeps?: NpmDependencies;

  constructor(project: Project, options: NodePackageOptions = {}) {
    super(project);

    this.packageName = options.packageName ?? project.name;
    this.projenCommand = options.projenCommand ?? (project.tasks.engine === TasksEngine.PROJEN_RUNTIME ? 'npx projen' : 'make');
    this.peerDependencyOptions = options.peerDependencyOptions ?? {};
    this.allowLibraryDependencies = options.allowLibraryDependencies ?? true;
    this.packageManager = options.packageManager ?? NodePackageManager.YARN;
    this.entrypoint = options.entrypoint ?? 'lib/index.js';
    this.lockFile = determineLockfile(this.packageManager);

    this.project.annotateGenerated(`/${this.lockFile}`);

    const { npmDistTag, npmAccess, npmRegistry, npmRegistryUrl, npmTokenSecret } = this.parseNpmOptions(options);
    this.npmDistTag = npmDistTag;
    this.npmAccess = npmAccess;
    this.npmRegistry = npmRegistry;
    this.npmRegistryUrl = npmRegistryUrl;
    this.npmTokenSecret = npmTokenSecret;

    this.processDeps(options);

    const prev = this.readPackageJson() ?? {};

    // empty objects are here to preserve order for backwards compatibility
    this.manifest = {
      name: this.packageName,
      description: options.description,
      repository: !options.repository ? undefined : {
        type: 'git',
        url: options.repository,
        directory: options.repositoryDirectory,
      },
      bin: () => this.renderBin(),
      scripts: () => this.renderScripts(),
      author: this.renderAuthor(options),
      devDependencies: {},
      peerDependencies: {},
      dependencies: {},
      bundledDependencies: [],
      keywords: () => this.renderKeywords(),
      engines: () => this.renderEngines(),
      main: this.entrypoint !== '' ? this.entrypoint : undefined,
      license: () => this.license ?? UNLICENSED,
      homepage: options.homepage,
      publishConfig: () => this.renderPublishConfig(),

      // in release CI builds we bump the version before we run "build" so we want
      // to preserve the version number. otherwise, we always set it to 0.0.0
      version: this.determineVersion(prev?.version),
    };

    // override any scripts from options (if specified)
    for (const [cmdname, shell] of Object.entries(options.scripts ?? {})) {
      project.addTask(cmdname, { exec: shell });
    }

    this.file = new JsonFile(this.project, 'package.json', {
      obj: this.manifest,
      readonly: false, // we want "yarn add" to work and we have anti-tamper
    });

    this.addKeywords(...options.keywords ?? []);
    this.addBin(options.bin ?? {});

    // automatically add all executable files under "bin"
    if (options.autoDetectBin ?? true) {
      this.autoDiscoverBinaries();
    }

    // node version
    this.minNodeVersion = options.minNodeVersion;
    this.maxNodeVersion = options.maxNodeVersion;
    this.addNodeEngine();

    // license
    if (options.licensed ?? true) {
      this.license = options.license ?? 'Apache-2.0';
    }
  }

  /**
   * Defines normal dependencies.
   *
   * @param deps Names modules to install. By default, the the dependency will
   * be installed in the next `npx projen` run and the version will be recorded
   * in your `package.json` file. You can upgrade manually or using `yarn
   * add/upgrade`. If you wish to specify a version range use this syntax:
   * `module@^7`.
   */
  public addDeps(...deps: string[]) {
    for (const dep of deps) {
      this.project.deps.addDependency(dep, DependencyType.RUNTIME);
    }
  }

  /**
   * Defines development/test dependencies.
   *
   * @param deps Names modules to install. By default, the the dependency will
   * be installed in the next `npx projen` run and the version will be recorded
   * in your `package.json` file. You can upgrade manually or using `yarn
   * add/upgrade`. If you wish to specify a version range use this syntax:
   * `module@^7`.
   */
  public addDevDeps(...deps: string[]) {
    for (const dep of deps) {
      this.project.deps.addDependency(dep, DependencyType.BUILD);

    }
  }

  /**
   * Defines peer dependencies.
   *
   * When adding peer dependencies, a devDependency will also be added on the
   * pinned version of the declared peer. This will ensure that you are testing
   * your code against the minimum version required from your consumers.
   *
   * @param deps Names modules to install. By default, the the dependency will
   * be installed in the next `npx projen` run and the version will be recorded
   * in your `package.json` file. You can upgrade manually or using `yarn
   * add/upgrade`. If you wish to specify a version range use this syntax:
   * `module@^7`.
   */
  public addPeerDeps(...deps: string[]) {
    if (Object.keys(deps).length && !this.allowLibraryDependencies) {
      throw new Error(`cannot add peer dependencies to an APP project: ${Object.keys(deps).join(',')}`);
    }

    for (const dep of deps) {
      this.project.deps.addDependency(dep, DependencyType.PEER);
    }
  }

  /**
   * Defines bundled dependencies.
   *
   * Bundled dependencies will be added as normal dependencies as well as to the
   * `bundledDependencies` section of your `package.json`.
   *
   * @param deps Names modules to install. By default, the the dependency will
   * be installed in the next `npx projen` run and the version will be recorded
   * in your `package.json` file. You can upgrade manually or using `yarn
   * add/upgrade`. If you wish to specify a version range use this syntax:
   * `module@^7`.
   */
  public addBundledDeps(...deps: string[]) {
    if (deps.length && !this.allowLibraryDependencies) {
      throw new Error(`cannot add bundled dependencies to an APP project: ${deps.join(',')}`);
    }

    for (const dep of deps) {
      this.project.deps.addDependency(dep, DependencyType.BUNDLED);
    }
  }

  /**
   * Adds an `engines` requirement to your package.
   * @param engine The engine (e.g. `node`)
   * @param version The semantic version requirement (e.g. `^10`)
   */
  public addEngine(engine: string, version: string) {
    this.engines[engine] = version;
  }

  /**
   * Adds keywords to package.json (deduplicated)
   * @param keywords The keywords to add
   */
  public addKeywords(...keywords: string[]) {
    for (const k of keywords) {
      this.keywords.add(k);
    }
  }

  public addBin(bins: Record<string, string>) {
    for (const [k, v] of Object.entries(bins)) {
      this.bin[k] = v;
    }
  }

  /**
   * Override the contents of an npm package.json script.
   *
   * @param name The script name
   * @param command The command to execute
   */
  public setScript(name: string, command: string) {
    this.file.addOverride(`scripts.${name}`, command);
  }

  /**
   * Removes the npm script (always successful).
   * @param name The name of the script.
   */
  public removeScript(name: string) {
    this.file.addDeletionOverride(`scripts.${name}`);
  }


  /**
   * Indicates if a script by the given name is defined.
   * @param name The name of the script
   * @deprecated Use `project.tasks.tryFind(name)`
   */
  public hasScript(name: string) {
    return this.project.tasks.tryFind(name) !== undefined;
  }

  /**
   * Directly set fields in `package.json`.
   * @escape
   * @param name field name
   * @param value field value
   */
  public addField(name: string, value: any) {
    this.manifest[name] = value;
  }

  /**
   * Sets the package version.
   * @param version Package version.
   */
  public addVersion(version: string) {
    this.manifest.version = version;
  }

  /**
   * Returns the command to execute in order to install all dependencies (always frozen).
   */
  public get installCommand() {
    return this.renderInstallCommand(true);
  }

  /**
   * Renders `yarn install` or `npm install` with lockfile update (not frozen)
   */
  public get installAndUpdateLockfileCommand() {
    return this.renderInstallCommand(false);
  }

  /**
   * Render a package manager specific command to upgrade all requested dependencies.
   */
  public renderUpgradePackagesCommand(exclude: string[], include?: string[]): string {

    const project = this.project;
    function upgradePackages(command: string) {
      return () => {
        if (exclude.length === 0 && !include) {
          // request to upgrade all packages
          // separated for asthetic reasons.
          return command;
        }

        // filter by exclude and include.
        return `${command} ${project.deps.all
          .map(d => d.name)
          .filter(d => include ? include.includes(d) : true)
          .filter(d => !exclude.includes(d))
          .join(' ')}`;
      };
    }

    let lazy = undefined;
    switch (this.packageManager) {
      case NodePackageManager.YARN:
        lazy = upgradePackages('yarn upgrade');
        break;
      case NodePackageManager.NPM:
        lazy = upgradePackages('npm update');
        break;
      case NodePackageManager.PNPM:
        lazy = upgradePackages('pnpm update');
        break;
      default:
        throw new Error(`unexpected package manager ${this.packageManager}`);
    }

    // return a lazy function so that dependencies include ones that were
    // added post project instantiation (i.e using project.addDeps)
    return lazy as unknown as string;

  }

  // ---------------------------------------------------------------------------------------

  public preSynthesize() {
    super.preSynthesize();
    this._renderedDeps = this.renderDependencies();
  }

  public postSynthesize() {
    super.postSynthesize();

    const outdir = this.project.outdir;

    exec(this.renderInstallCommand(this.isAutomatedBuild), { cwd: outdir });

    this.resolveDepsAndWritePackageJson(outdir);
  }

  /**
   * Returns `true` if we are running within a CI build.
   */
  private get isAutomatedBuild(): boolean {
    return isTruthy(process.env.CI);
  }

  private determineVersion(currVersion?: string) {
    if (!this.isReleaseBuild) {
      return '0.0.0';
    }

    return currVersion ?? '0.0.0';
  }

  /**
   * Returns `true` if this is a CI release build.
   */
  private get isReleaseBuild(): boolean {
    return isTruthy(process.env.RELEASE);
  }

  // -------------------------------------------------------------------------------------------

  private parseNpmOptions(options: NodePackageOptions) {
    let npmRegistryUrl = options.npmRegistryUrl;
    if (options.npmRegistry) {
      if (npmRegistryUrl) {
        throw new Error('cannot use the deprecated "npmRegistry" together with "npmRegistryUrl". please use "npmRegistryUrl" instead.');
      }

      npmRegistryUrl = `https://${options.npmRegistry}`;
    }

    const npmr = urlparse(npmRegistryUrl ?? DEFAULT_NPM_REGISTRY_URL);
    if (!npmr || !npmr.hostname || !npmr.href) {
      throw new Error(`unable to determine npm registry host from url ${npmRegistryUrl}. Is this really a URL?`);
    }

    const npmAccess = options.npmAccess ?? defaultNpmAccess(this.packageName);
    if (!isScoped(this.packageName) && npmAccess === NpmAccess.RESTRICTED) {
      throw new Error(`"npmAccess" cannot be RESTRICTED for non-scoped npm package "${this.packageName}"`);
    }

    return {
      npmDistTag: options.npmDistTag ?? DEFAULT_NPM_TAG,
      npmAccess,
      npmRegistry: npmr.hostname + this.renderNpmRegistryPath(npmr.pathname!),
      npmRegistryUrl: npmr.href,
      npmTokenSecret: defaultNpmToken(options.npmTokenSecret, npmr.hostname),
    };
  }

  private addNodeEngine() {
    if (!this.minNodeVersion && !this.maxNodeVersion) {
      return;
    }

    let nodeVersion = '';
    if (this.minNodeVersion) {
      nodeVersion += `>= ${this.minNodeVersion}`;
    }
    if (this.maxNodeVersion) {
      nodeVersion += ` <= ${this.maxNodeVersion}`;
    }
    this.addEngine('node', nodeVersion);
  }

  private renderNpmRegistryPath(path: string | undefined): string {
    if (!path || path == '/') {
      return '';
    } else {
      return path;
    }
  }

  private renderInstallCommand(frozen: boolean) {
    switch (this.packageManager) {
      case NodePackageManager.YARN:
        return [
          'yarn install',
          '--check-files', // ensure all modules exist (especially projen which was just removed).
          ...frozen ? ['--frozen-lockfile'] : [],
        ].join(' ');

      case NodePackageManager.NPM:
        return frozen
          ? 'npm ci'
          : 'npm install';

      case NodePackageManager.PNPM:
        return [
          'pnpm i',
          ...frozen ? ['--frozen-lockfile'] : [],
        ].join(' ');

      default:
        throw new Error(`unexpected package manager ${this.packageManager}`);
    }
  }

  private processDeps(options: NodePackageOptions) {
    this.addDeps(...options.deps ?? []);
    this.addDevDeps(...options.devDeps ?? []);
    this.addPeerDeps(...options.peerDeps ?? []);
    this.addBundledDeps(...options.bundledDeps ?? []);
  }

  private renderDependencies(): NpmDependencies {
    const devDependencies: Record<string, string> = {};
    const peerDependencies: Record<string, string> = {};
    const dependencies: Record<string, string> = {};
    const bundledDependencies = new Array<string>();

    // synthetic dependencies: add a pinned build dependency to ensure we are
    // testing against the minimum requirement of the peer.
    const pinned = this.peerDependencyOptions.pinnedDevDependency ?? true;
    if (pinned) {
      for (const dep of this.project.deps.all.filter(d => d.type === DependencyType.PEER)) {
        let req = dep.name;
        if (dep.version) {
          const ver = semver.minVersion(dep.version)?.version;
          if (!ver) {
            throw new Error(`unable to determine minimum semver for peer dependency ${dep.name}@${dep.version}`);
          }

          req += '@' + ver;
        }
        this.addDevDeps(req);
      }
    }

    for (const dep of this.project.deps.all) {
      const version = dep.version ?? '*';

      switch (dep.type) {
        case DependencyType.BUNDLED:
          bundledDependencies.push(dep.name);

          if (this.project.deps.all.find(d => d.name === dep.name && d.type === DependencyType.PEER)) {
            throw new Error(`unable to bundle "${dep.name}". it cannot appear as a peer dependency`);
          }

          // also add as a runtime dependency
          dependencies[dep.name] = version;
          break;

        case DependencyType.PEER:
          peerDependencies[dep.name] = version;
          break;

        case DependencyType.RUNTIME:
          dependencies[dep.name] = version;
          break;

        case DependencyType.TEST:
        case DependencyType.DEVENV:
        case DependencyType.BUILD:
          devDependencies[dep.name] = version;
          break;
      }
    }

    // update the manifest we are about to save into `package.json`
    this.manifest.devDependencies = devDependencies;
    this.manifest.peerDependencies = peerDependencies;
    this.manifest.dependencies = dependencies;
    this.manifest.bundledDependencies = bundledDependencies;

    // nothing further to do if package.json file does not exist
    const pkg = this.readPackageJson();
    if (!pkg) {
      return { devDependencies, peerDependencies, dependencies };
    }

    const readDeps = (user: Record<string, string>, current: Record<string, string> = {}) => {
      for (const [name, userVersion] of Object.entries(user)) {
        const currentVersion = current[name];

        // respect user version if it's not '*' or if current version is undefined
        if (userVersion !== '*' || !currentVersion || currentVersion === '*') {
          continue;
        }

        // memoize current version in memory so it is preserved when saving
        user[name] = currentVersion;
      }

      // report removals
      for (const name of Object.keys(current ?? {})) {
        if (!user[name]) {
          this.project.logger.verbose(`${name}: removed`);
        }
      }
    };

    readDeps(devDependencies, pkg.devDependencies);
    readDeps(dependencies, pkg.dependencies);
    readDeps(peerDependencies, pkg.peerDependencies);

    return { devDependencies, dependencies, peerDependencies };
  }

  private resolveDepsAndWritePackageJson(outdir: string) {
    const root = join(outdir, 'package.json');
    const pkg = readJsonSync(root);

    const resolveDeps = (current: { [name: string]: string }, user: Record<string, string>) => {
      const result: Record<string, string> = {};
      current = current ?? {};
      user = user ?? {};

      for (const [name, currentDefinition] of Object.entries(user)) {
        // find actual version from node_modules
        let desiredVersion = currentDefinition;

        if (currentDefinition === '*') {
          try {
            const modulePath = require.resolve(`${name}/package.json`, { paths: [outdir] });
            const module = readJsonSync(modulePath);
            desiredVersion = `^${module.version}`;
          } catch (e) { }

          if (!desiredVersion) {
            this.project.logger.warn(`unable to resolve version for ${name} from installed modules`);
            continue;
          }
        }

        if (currentDefinition !== desiredVersion) {
          this.project.logger.verbose(`${name}: ${currentDefinition} => ${desiredVersion}`);
        }

        result[name] = desiredVersion;
      }

      // print removed packages
      for (const name of Object.keys(current)) {
        if (!result[name]) {
          this.project.logger.verbose(`${name} removed`);
        }
      }

      return sorted(result);
    };

    const rendered = this._renderedDeps;
    if (!rendered) {
      throw new Error('assertion failed');
    }
    pkg.dependencies = resolveDeps(pkg.dependencies, rendered.dependencies);
    pkg.devDependencies = resolveDeps(pkg.devDependencies, rendered.devDependencies);
    pkg.peerDependencies = resolveDeps(pkg.peerDependencies, rendered.peerDependencies);

    writeFile(root, JSON.stringify(pkg, undefined, 2));
  }

  private renderPublishConfig() {
    // omit values if they are the same as the npm defaults
    return resolveJson({
      registry: this.npmRegistryUrl !== DEFAULT_NPM_REGISTRY_URL ? this.npmRegistryUrl : undefined,
      tag: this.npmDistTag !== DEFAULT_NPM_TAG ? this.npmDistTag : undefined,
      access: this.npmAccess !== defaultNpmAccess(this.packageName) ? this.npmAccess : undefined,
    }, { omitEmpty: true });
  }

  private renderKeywords() {
    const kwds = Array.from(this.keywords);
    return sorted(kwds.sort());
  }

  private renderEngines() {
    return sorted(this.engines);
  }

  private autoDiscoverBinaries() {
    const binrel = 'bin';
    const bindir = join(this.project.outdir, binrel);
    if (existsSync(bindir)) {
      for (const file of readdirSync(bindir)) {
        try {
          accessSync(join(bindir, file), constants.X_OK);
          this.bin[file] = join(binrel, file).replace(/\\/g, '/');
        } catch (e) {
          // not executable, skip
        }
      }
    }
  }

  private renderAuthor(options: NodePackageOptions) {
    let author;
    if (options.authorName) {
      author = {
        name: options.authorName,
        email: options.authorEmail,
        url: options.authorUrl,
        organization: options.authorOrganization ?? false,
      };
    } else {
      if (options.authorEmail || options.authorUrl || options.authorOrganization !== undefined) {
        throw new Error('"authorName" is required if specifying "authorEmail" or "authorUrl"');
      }
    }
    return author;
  }

  private renderBin() {
    return sorted(this.bin);
  }

  private renderScripts() {
    const result: any = {};
    for (const task of this.project.tasks.all) {
      result[task.name] = this.npmScriptForTask(task);
    }

    return result;
  }


  private npmScriptForTask(task: Task) {
    if (this.project.tasks.engine === TasksEngine.MAKE) {
      return `${this.projenCommand} ${sanitizeTaskName(task.name)}`;
    } else {
      return `${this.projenCommand} ${task.name}`;
    }
  }

  private readPackageJson() {
    const file = join(this.project.outdir, 'package.json');
    if (!existsSync(file)) {
      return undefined;
    }

    return readJsonSync(file);
  }
}

export interface PeerDependencyOptions {
  /**
   * Automatically add a pinned dev dependency.
   * @default true
   */
  readonly pinnedDevDependency?: boolean;
}

/**
 * The node package manager to use.
 */
export enum NodePackageManager {
  /**
   * Use `yarn` as the package manager.
   */
  YARN = 'yarn',

  /**
   * Use `npm` as the package manager.
   */
  NPM = 'npm',

  /**
   * Use `pnpm` as the package manager.
   */
  PNPM = 'pnpm'
}

/**
 * Npm package access level
 */
export enum NpmAccess {
  /**
   * Package is public.
   */
  PUBLIC = 'public',

  /**
   * Package can only be accessed with credentials.
   */
  RESTRICTED = 'restricted'
}

interface NpmDependencies {
  readonly dependencies: Record<string, string>;
  readonly devDependencies: Record<string, string>;
  readonly peerDependencies: Record<string, string>;
}

/**
 * Determines if an npm package is "scoped" (i.e. it starts with "xxx@").
 */
function isScoped(packageName: string) {
  return packageName.includes('@');
}

function defaultNpmAccess(packageName: string) {
  return isScoped(packageName) ? NpmAccess.RESTRICTED : NpmAccess.PUBLIC;
}

export function defaultNpmToken(npmToken: string | undefined, registry: string | undefined) {
  // if we are publishing to GitHub Packages, default to GITHUB_TOKEN.
  const isGitHubPackages = registry === GITHUB_PACKAGES_REGISTRY;
  return npmToken ?? (isGitHubPackages ? DEFAULT_GITHUB_TOKEN_SECRET : DEFAULT_NPM_TOKEN_SECRET);
}

function determineLockfile(packageManager: NodePackageManager) {
  if (packageManager === NodePackageManager.YARN) {
    return 'yarn.lock';
  } else if (packageManager === NodePackageManager.NPM) {
    return 'package-lock.json';
  } else if (packageManager === NodePackageManager.PNPM) {
    return 'pnpm-lock.yaml';
  }

  throw new Error(`unsupported package manager ${packageManager}`);
}<|MERGE_RESOLUTION|>--- conflicted
+++ resolved
@@ -7,13 +7,8 @@
 import { DependencyType } from './deps';
 import { JsonFile } from './json';
 import { Project } from './project';
-<<<<<<< HEAD
 import { sanitizeTaskName, Task, TasksEngine } from './tasks';
-import { exec, sorted, isTruthy, writeFile } from './util';
-=======
-import { Task } from './tasks';
 import { exec, isTruthy, sorted, writeFile } from './util';
->>>>>>> 0c8782a0
 
 const UNLICENSED = 'UNLICENSED';
 const DEFAULT_NPM_REGISTRY_URL = 'https://registry.npmjs.org/';
